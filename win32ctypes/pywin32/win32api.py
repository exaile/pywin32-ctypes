#
# (C) Copyright 2014 Enthought, Inc., Austin, TX
# All right reserved.
#
# This file is open source software distributed according to the terms in
# LICENSE.txt
#
""" A module, encapsulating the Windows Win32 API. """

from __future__ import absolute_import

from win32ctypes.core import _common, _kernel32
from win32ctypes.pywin32.pywintypes import pywin32error as _pywin32error

LOAD_LIBRARY_AS_DATAFILE = 0x2
LANG_NEUTRAL = 0x00


def LoadLibraryEx(fileName, handle, flags):
    """ Loads the specified DLL, and returns the handle.

    Parameters
    ----------
    fileName : unicode
        The filename of the module to load.
    handle :
        Reserved, always zero.
    flags :
        The action to be taken when loading the module.

    Returns
    -------
    hModule :
        The handle of the loaded module

    See also
    --------
    - `LoadLibraryEx MSDN reference <https://msdn.microsoft.com/en-us/library/windows/desktop/ms684179(v=vs.85).aspx>`_

    """
    if not handle == 0:
        raise ValueError("handle != 0 not supported")
    with _pywin32error():
        return _kernel32._LoadLibraryEx(fileName, 0, flags)


def EnumResourceTypes(hModule):
    """ Enumerates resource types within a module.

    Parameters
    ----------
    hModule : handle
        The handle to the module.

    Returns
    -------
    resource_types : list
       The list of resource types in the module.

    See also
    --------
    - `EnumResourceTypes MSDN reference <https://msdn.microsoft.com/en-us/library/windows/desktop/ms648039(v=vs.85).aspx>`_

    """
    resource_types = []

    def callback(hModule, type_, param):
        resource_types.append(type_)
        return True

    with _pywin32error():
        _kernel32._EnumResourceTypes(
            hModule, _kernel32.ENUMRESTYPEPROC(callback), 0)
    return resource_types


def EnumResourceNames(hModule, resType):
    """ Enumerates all the resources of the specified type within a module.

    Parameters
    ----------
    hModule : handle
        The handle to the module.
    resType : str : int
        The type of resource to enumerate. If ``resType`` is a string starting with
        '#' is should be followed by the decimal number that define the integer
        resource type identifier.

    Returns
    -------
    resource_names : list
       The list of resource names (unicode strings) of the specific
       resource type in the module.

    See also
    --------
    - `EnumResourceNames MSDN reference <https://msdn.microsoft.com/en-us/library/windows/desktop/ms648037(v=vs.85).aspx>`_
    - `Predefined resource types <https://msdn.microsoft.com/en-us/library/windows/desktop/ms648009(v=vs.85).aspx>`_

    """
    resource_names = []

    def callback(hModule, type_, type_name, param):
        resource_names.append(type_name)
        return True

    with _pywin32error():
        _kernel32._EnumResourceNames(
            hModule, resType, _kernel32.ENUMRESNAMEPROC(callback), 0)
    return resource_names


def EnumResourceLanguages(hModule, lpType, lpName):
    """ List languages of a resource module.

    Parameters
    ----------
    hModule : handle
        Handle to the resource module.
    lpType : str : int
        The type of resource to enumerate. If ``lpType`` is a string starting with
        '#' is should be followed by the decimal number that define the integer
        resource type identifier.
    lpName : str : int
        The name of resource to enumerate. If ``lpType`` is a string starting with
        '#' is should be followed by the decimal number that define the integer
        resource type identifier.

    Returns
    -------
    resource_languages : list
        List of the resource language ids.


    See also
    --------
    - `EnumResourceLanguages MSDN reference <https://msdn.microsoft.com/en-us/library/windows/desktop/ms648035(v=vs.85).aspx>`_
    - `Predefined resource types <https://msdn.microsoft.com/en-us/library/windows/desktop/ms648009(v=vs.85).aspx>`_
    - `Predefined resource language ids <https://msdn.microsoft.com/en-us/library/windows/desktop/dd318693(v=vs.85).aspx>`_

    """
    resource_languages = []

    def callback(hModule, type_name, res_name, language_id, param):
        resource_languages.append(language_id)
        return True

    with _pywin32error():
        _kernel32._EnumResourceLanguages(
            hModule, lpType, lpName, _kernel32.ENUMRESLANGPROC(callback), 0)
    return resource_languages


def LoadResource(hModule, type, name, language=LANG_NEUTRAL):
    """ Find and Load a resource component.

    Parameters
    ----------
    handle :
        The handle of the module containing the resource.
        Use None for currrent process executable.
    type : str : int
        The type of resource to load.
    name :
        The name or Id of the resource to load.
    language : int
        Language to use, default is LANG_NEUTRAL.

    Returns
    -------
    hModule :
        Handle of the loaded source.

    See also
    --------
    - `FindResourceEx MSDN reference <https://msdn.microsoft.com/en-us/library/windows/desktop/ms648043(v=vs.85).aspx>`_
    - `SizeofResource MSDN reference <https://msdn.microsoft.com/en-us/library/windows/desktop/ms648048(v=vs.85).aspx>`_
    - `LoadResource MSDN reference <https://msdn.microsoft.com/en-us/library/windows/desktop/ms648046(v=vs.85).aspx>`_
    - `LockResource MSDN reference <https://msdn.microsoft.com/en-us/library/windows/desktop/ms648047(v=vs.85).aspx>`_
    - `Predefined resource types <https://msdn.microsoft.com/en-us/library/windows/desktop/ms648009(v=vs.85).aspx>`_
    - `Predefined resource language ids <https://msdn.microsoft.com/en-us/library/windows/desktop/dd318693(v=vs.85).aspx>`_

    """
    with _pywin32error():
        hrsrc = _kernel32._FindResourceEx(hModule, type, name, language)
        size = _kernel32._SizeofResource(hModule, hrsrc)
        hglob = _kernel32._LoadResource(hModule, hrsrc)
        pointer = _kernel32._LockResource(hglob)
    return _common._PyBytes_FromStringAndSize(pointer, size)


def FreeLibrary(hModule):
<<<<<<< HEAD
    """ Free the loaded dynamic-link library (DLL) module.

    If necessary, decrements its reference count.

    Parameters
    ----------
    hModule :
        The handle to the library as returned by the LoadLibrary function.

    """
    with _pywin32error():
        return _kernel32._FreeLibrary(hModule)
=======
    with pywin32error():
        return _kernel32._FreeLibrary(hModule)


def GetTickCount():
    return _kernel32._GetTickCount()
>>>>>>> 0b039f34
<|MERGE_RESOLUTION|>--- conflicted
+++ resolved
@@ -190,7 +190,6 @@
 
 
 def FreeLibrary(hModule):
-<<<<<<< HEAD
     """ Free the loaded dynamic-link library (DLL) module.
 
     If necessary, decrements its reference count.
@@ -203,11 +202,7 @@
     """
     with _pywin32error():
         return _kernel32._FreeLibrary(hModule)
-=======
-    with pywin32error():
-        return _kernel32._FreeLibrary(hModule)
 
 
 def GetTickCount():
-    return _kernel32._GetTickCount()
->>>>>>> 0b039f34
+    return _kernel32._GetTickCount()