--- conflicted
+++ resolved
@@ -9,13 +9,8 @@
 
 from __future__ import absolute_import
 
-<<<<<<< HEAD
-from win32ctypes.core import _advapi32, _common
-from win32ctypes.pywin32.pywintypes import pywin32error as _pywin32error
-=======
 from win32ctypes.core import _advapi32, _common, _backend
 from win32ctypes.pywin32.pywintypes import pywin32error
->>>>>>> 0b039f34
 
 CRED_TYPE_GENERIC = 0x1
 CRED_PERSIST_ENTERPRISE = 0x3
@@ -48,7 +43,7 @@
     """
     c_creds = _advapi32.CREDENTIAL.fromdict(Credential, Flags)
     c_pcreds = _advapi32.PCREDENTIAL(c_creds)
-    with _pywin32error():
+    with pywin32error():
         _advapi32._CredWrite(c_pcreds, 0)
 
 
@@ -78,12 +73,6 @@
     if Type != CRED_TYPE_GENERIC:
         raise ValueError("Type != CRED_TYPE_GENERIC not yet supported")
 
-<<<<<<< HEAD
-    pcreds = _advapi32.PCREDENTIAL()
-    with _pywin32error():
-        _advapi32._CredRead(
-            TargetName, Type, Flags, _common.byreference(pcreds))
-=======
     flag = 0
     with pywin32error():
         if _backend == 'cffi':
@@ -94,7 +83,6 @@
             pcreds = _advapi32.PCREDENTIAL()
             _advapi32._CredRead(
                 TargetName, Type, flag, _common.byreference(pcreds))
->>>>>>> 0b039f34
     try:
         return _advapi32.credential2dict(_common.dereference(pcreds))
     finally:
@@ -116,5 +104,5 @@
     """
     if not Type == CRED_TYPE_GENERIC:
         raise ValueError("Type != CRED_TYPE_GENERIC not yet supported.")
-    with _pywin32error():
+    with pywin32error():
         _advapi32._CredDelete(TargetName, Type, 0)