#
# (C) Copyright 2014 Enthought, Inc., Austin, TX
# All right reserved.
#
# This file is open source software distributed according to the terms in
# LICENSE.txt
#

import sys
import unittest

from win32ctypes import pywin32
from win32ctypes.pywin32.pywintypes import error
import win32api
<<<<<<< HEAD
=======

from win32ctypes.pywintypes import error
from win32ctypes.tests import compat
>>>>>>> 1323e877


class TestWin32API(compat.TestCase):

    def setUp(self):
        self.handle = None

    def tearDown(self):
        if self.handle is not None:
            self._free_library(win32api, self.handle)

    def test_load_library_ex(self):
        self.handle = self._load_library(win32api)
        mini = self._load_library(pywin32.win32api)
        self.assertEqual(mini, self.handle)

        with self.assertRaises(error):
            pywin32.win32api.LoadLibraryEx('ttt.dll', 0, 0x2)

    def test_free_library(self):
        self.handle = self._load_library(win32api)
        self.assertTrue(self._free_library(win32api, self.handle) is None)
        self.assertNotEqual(
            self._free_library(pywin32.win32api, self.handle), 0)

        with self.assertRaises(error):
            self._free_library(pywin32.win32api, -3)

    def test_enum_resource_types(self):
        self.handle = self._load_library(win32api)
        original = self._enum_resource_types(win32api, self.handle)
        mini = self._enum_resource_types(pywin32.win32api, self.handle)
        self.assertEqual(mini, original)

        with self.assertRaises(error):
            pywin32.win32api.EnumResourceTypes(-3)

    def test_enum_resource_names(self):
        self.handle = self._load_library(win32api)
        resource_types = self._enum_resource_types(win32api, self.handle)

        for resource_type in resource_types:
            original = self._enum_resource_names(
                win32api, self.handle, resource_type)
            mini = self._enum_resource_names(
                pywin32.win32api, self.handle, resource_type)
            self.assertEqual(mini, original)

        with self.assertRaises(error):
            pywin32.win32api.EnumResourceNames(2, 3)

    def test_enum_resource_languages(self):
        handle = self._load_library(win32api)
        resource_types = self._enum_resource_types(win32api, handle)

        for resource_type in resource_types:
            resource_names = self._enum_resource_names(
                win32api, handle, resource_type)
            for resource_name in resource_names:
                original = self._enum_resource_languages(
                    win32api, handle, resource_type, resource_name)
                mini = self._enum_resource_languages(
                    pywin32.win32api, handle, resource_type,
                    resource_name)
                self.assertEqual(mini, original)

        with self.assertRaises(error):
            pywin32.win32api.EnumResourceLanguages(
                handle, resource_type, 2235)

    def test_load_resource(self):
        handle = self._load_library(win32api)
        resource_types = self._enum_resource_types(win32api, handle)

        for resource_type in resource_types:
            resource_names = self._enum_resource_names(
                win32api, handle, resource_type)
            for resource_name in resource_names:
                resource_languages = self._enum_resource_languages(
                    win32api, handle, resource_type, resource_name)
                for resource_language in resource_languages:
                    original = self._load_resource(
                        win32api, handle,
                        resource_type, resource_name,
                        resource_language)
                    mini = self._load_resource(
                        pywin32.win32api, handle,
                        resource_type, resource_name,
                        resource_language)
                    self.assertEqual(mini, original)

        with self.assertRaises(error):
            pywin32.win32api.LoadResource(
                handle, resource_type, resource_name, 12435)

    def _load_library(self, module):
        # backward shim for win32api module which does not export
        # LOAD_LIBRARY_AS_DATAFILE
        LOAD_LIBRARY_AS_DATAFILE = getattr(
            module, "LOAD_LIBRARY_AS_DATAFILE", 0x2)
        return module.LoadLibraryEx(
            sys.executable, 0, LOAD_LIBRARY_AS_DATAFILE)

    def _free_library(self, module, handle):
        return module.FreeLibrary(handle)

    def _enum_resource_types(self, module, handle):
        return module.EnumResourceTypes(handle)

    def _enum_resource_names(self, module, handle, resource_type):
        return module.EnumResourceNames(handle, resource_type)

    def _enum_resource_languages(self, module, handle, resource_type, name):
        return module.EnumResourceLanguages(handle, resource_type, name)

    def _load_resource(
            self, module, handle, resource_type,
            resource_name, resource_language):
        return module.LoadResource(
            handle, resource_type, resource_name, resource_language)


if __name__ == '__main__':
    unittest.main()<|MERGE_RESOLUTION|>--- conflicted
+++ resolved
@@ -9,15 +9,10 @@
 import sys
 import unittest
 
+import win32api
 from win32ctypes import pywin32
 from win32ctypes.pywin32.pywintypes import error
-import win32api
-<<<<<<< HEAD
-=======
-
-from win32ctypes.pywintypes import error
 from win32ctypes.tests import compat
->>>>>>> 1323e877
 
 
 class TestWin32API(compat.TestCase):
